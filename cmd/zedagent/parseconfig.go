// Copyright (c) 2017 Zededa, Inc.
// All rights reserved.

package main

import (
	"encoding/json"
	"fmt"
	"github.com/satori/go.uuid"
	"github.com/zededa/api/zconfig"
	"github.com/zededa/go-provision/types"
	"io/ioutil"
	"log"
	"net"
	"os"
	"os/exec"
	"reflect"
	"strings"
	"syscall"
	"time"
)

const (
	MaxBaseOsCount       = 2
	BaseOsImageCount     = 1
	rebootConfigFilename = configDir + "/rebootConfig"
)

var immediate int = 30 // take a 30 second delay
var rebootTimer *time.Timer

// Returns a rebootFlag
func parseConfig(config *zconfig.EdgeDevConfig, getconfigCtx *getconfigContext) bool {

	log.Println("Applying new config")

	if parseOpCmds(config) == true {
		log.Println("Reboot flag set, skipping config processing")
		return true
	}

<<<<<<< HEAD
	// updating/rebooting, ignore
	if isZbootAvailable() && isOtherPartitionStateUpdating() {
=======
	// updating/rebooting, ignore config
	if isOtherPartitionStateUpdating() {
>>>>>>> 52bc7479
		return true
	}

	// If the other partition is inprogress it means update failed
	if isZbootAvailable() && isOtherPartitionStateInProgress() {
		otherPart := getOtherPartition()
		log.Printf("Other %s partition contains failed upgrade\n",
			otherPart)
		// XXX make sure its logs are made available
		log.Printf("Mark other partition %s, unused\n", otherPart)
		setOtherPartitionStateUnused()
	}

	if !validateConfig(config) {
		return false
	}

	// Look for timers and other settings in configItems
	parseConfigItems(config, getconfigCtx)

	// if no baseOs config write, consider
	// picking up application image config

	if parseBaseOsConfig(config) == false {
		parseAppInstanceConfig(config)
	}

	// XXX:FIXME, otherwise, dont process
	// app image config, until the current
	// baseos config processing is complete
	return false
}

func validateConfig(config *zconfig.EdgeDevConfig) bool {

	//XXX:FIXME, check if any validation required

	// Check the drives entries  MaxSize
	// for baseOs/App has non-zero value

	return true
}

func parseBaseOsConfig(config *zconfig.EdgeDevConfig) bool {

	cfgOsList := config.GetBase()
	baseOsCount := len(cfgOsList)
	log.Printf("parseBaseOsConfig() Applying Base Os config len %d\n",
		baseOsCount)

	if baseOsCount == 0 {
		return false
	}

	baseOsList := make([]*types.BaseOsConfig, len(cfgOsList))
	certList := make([]*types.CertObjConfig, len(cfgOsList))

	idx := 0
	for _, cfgOs := range cfgOsList {

		baseOs := new(types.BaseOsConfig)

		baseOs.UUIDandVersion.UUID, _ = uuid.FromString(cfgOs.Uuidandversion.Uuid)
		baseOs.UUIDandVersion.Version = cfgOs.Uuidandversion.Version

		baseOs.Activate = cfgOs.GetActivate()
		baseOs.BaseOsVersion = cfgOs.GetBaseOSVersion()

		cfgOsDetails := cfgOs.GetBaseOSDetails()
		cfgOsParamList := cfgOsDetails.GetBaseOSParams()

		for jdx, cfgOsDetail := range cfgOsParamList {
			param := new(types.OsVerParams)
			param.OSVerKey = cfgOsDetail.GetOSVerKey()
			param.OSVerValue = cfgOsDetail.GetOSVerValue()
			baseOs.OsParams[jdx] = *param
		}

		imageCount := 0
		for _, drive := range cfgOs.Drives {
			if drive.Image != nil {
				imageId := drive.Image.DsId

				for _, dsEntry := range config.Datastores {
					if dsEntry.Id == imageId {
						imageCount++
						break
					}
				}
			}
		}

		if imageCount != BaseOsImageCount {
			log.Printf("%s, invalid storage config %d\n", baseOs.BaseOsVersion, imageCount)
			continue
		}

		baseOs.StorageConfigList = make([]types.StorageConfig, imageCount)
		parseStorageConfigList(config, baseOsObj,
			baseOs.StorageConfigList, cfgOs.Drives)

		baseOsList[idx] = baseOs
		certInstance := getCertObjects(baseOs.UUIDandVersion,
			baseOs.ConfigSha256, baseOs.StorageConfigList)
		if certInstance != nil {
			certList[idx] = certInstance
		}
		idx++

		// Dump the config content
		bytes, err := json.Marshal(baseOs)
		if err == nil {
			log.Printf("New/updated BaseOs %d: %s\n", idx, bytes)
		}
		// XXX shouldn't the code write what it just marshalled?
	}

	assignBaseOsPartition(baseOsList)

	configCount := 0
	if validateBaseOsConfig(baseOsList) == true {
		configCount = createBaseOsConfig(baseOsList, certList)
	}

	// baseOs config write, is true
	if configCount > 0 {
		return true
	}
	return false
}

func assignBaseOsPartition(baseOsList []*types.BaseOsConfig) {
	curPartName := getCurrentPartition()
	otherPartName := getOtherPartition()
	curPartVersion := GetShortVersion(curPartName)
	otherPartVersion := GetShortVersion(otherPartName)

	assignedPart := true
	// older assignments/installations
	for _, baseOs := range baseOsList {
		if baseOs == nil {
			continue
		}
		uuidStr := baseOs.UUIDandVersion.UUID.String()
		curBaseOsConfig := baseOsConfigGet(uuidStr)

		if curBaseOsConfig != nil &&
			curBaseOsConfig.PartitionLabel != "" {
			baseOs.PartitionLabel = curBaseOsConfig.PartitionLabel
			setStoragePartitionLabel(baseOs)
			log.Printf("%s, assigned with partition %s, %s\n",
				uuidStr, baseOs.BaseOsVersion, baseOs.PartitionLabel)
			continue
		}

		if curPartVersion == baseOs.BaseOsVersion {
			baseOs.PartitionLabel = curPartName
			setStoragePartitionLabel(baseOs)
			log.Printf("%s, installed in partition %s\n",
				baseOs.BaseOsVersion, baseOs.PartitionLabel)
			continue
		}

		if otherPartVersion == baseOs.BaseOsVersion {
			baseOs.PartitionLabel = otherPartName
			setStoragePartitionLabel(baseOs)
			log.Printf("%s, installed in partition %s\n",
				baseOs.BaseOsVersion, baseOs.PartitionLabel)
			continue
		}
		assignedPart = false
	}

	if assignedPart == true {
		return
	}

	// if activate set, assign partition
	for _, baseOs := range baseOsList {
		if baseOs == nil || baseOs.PartitionLabel != "" {
			continue
		}

		if baseOs.Activate == true {
			baseOs.PartitionLabel = otherPartName
			setStoragePartitionLabel(baseOs)
			log.Printf("%s, assigning with partition %s\n",
				baseOs.BaseOsVersion, baseOs.PartitionLabel)
			assignedPart = true
			break
		}
	}

	if assignedPart == true {
		return
	}

	// still not assigned, assign partition
	for _, baseOs := range baseOsList {
		if baseOs == nil || baseOs.PartitionLabel != "" {
			continue
		}
		baseOs.PartitionLabel = otherPartName
		setStoragePartitionLabel(baseOs)
		log.Printf("%s, assigning with partition %s\n",
			baseOs.BaseOsVersion, baseOs.PartitionLabel)
	}
}

func setStoragePartitionLabel(baseOs *types.BaseOsConfig) {

	for idx, _ := range baseOs.StorageConfigList {
		sc := &baseOs.StorageConfigList[idx]
		sc.FinalObjDir = baseOs.PartitionLabel
	}
}

func parseAppInstanceConfig(config *zconfig.EdgeDevConfig) {

	var appInstance = types.AppInstanceConfig{}

	log.Println("Applying App Instance config")

	Apps := config.GetApps()

	for _, cfgApp := range Apps {

		log.Printf("New/updated app instance %v\n", cfgApp)

		appInstance.UUIDandVersion.UUID, _ = uuid.FromString(cfgApp.Uuidandversion.Uuid)
		appInstance.UUIDandVersion.Version = cfgApp.Uuidandversion.Version
		appInstance.DisplayName = cfgApp.Displayname
		appInstance.Activate = cfgApp.Activate

		appInstance.FixedResources.Kernel = cfgApp.Fixedresources.Kernel
		appInstance.FixedResources.BootLoader = cfgApp.Fixedresources.Bootloader
		appInstance.FixedResources.Ramdisk = cfgApp.Fixedresources.Ramdisk
		appInstance.FixedResources.MaxMem = int(cfgApp.Fixedresources.Maxmem)
		appInstance.FixedResources.Memory = int(cfgApp.Fixedresources.Memory)
		appInstance.FixedResources.RootDev = cfgApp.Fixedresources.Rootdev
		appInstance.FixedResources.VCpus = int(cfgApp.Fixedresources.Vcpus)

		var imageCount int
		for _, drive := range cfgApp.Drives {
			if drive.Image != nil {
				imageId := drive.Image.DsId

				for _, dsEntry := range config.Datastores {
					if dsEntry.Id == imageId {
						imageCount++
						break
					}
				}
			}
		}

		if imageCount != 0 {
			appInstance.StorageConfigList = make([]types.StorageConfig, imageCount)
			parseStorageConfigList(config, appImgObj,
				appInstance.StorageConfigList, cfgApp.Drives)
		}

		// fill the overlay/underlay config
		parseNetworkConfig(&appInstance, cfgApp, config.Networks)

		// I/O adapters
		appInstance.IoAdapterList = nil
		for _, adapter := range cfgApp.Adapters {
			fmt.Printf("Processing adapter type %d name %s\n",
				adapter.Type, adapter.Name)
			appInstance.IoAdapterList = append(appInstance.IoAdapterList,
				types.IoAdapter{Type: types.IoType(adapter.Type),
					Name: adapter.Name})
		}
		fmt.Printf("Got adapters %v\n", appInstance.IoAdapterList)

		// get the certs for image sha verification
		certInstance := getCertObjects(appInstance.UUIDandVersion,
			appInstance.ConfigSha256, appInstance.StorageConfigList)

		if validateAppInstanceConfig(appInstance) == true {

			// write to zedmanager config directory
			uuidStr := cfgApp.Uuidandversion.Uuid
			writeAppInstanceConfig(appInstance, uuidStr)
			if certInstance != nil {
				writeCertObjConfig(certInstance, uuidStr)
			}
		}
	}
}

func parseStorageConfigList(config *zconfig.EdgeDevConfig, objType string,
	storageList []types.StorageConfig, drives []*zconfig.Drive) {

	var idx int = 0

	for _, drive := range drives {

		found := false

		image := new(types.StorageConfig)
		for _, ds := range config.Datastores {

			if drive.Image != nil &&
				drive.Image.DsId == ds.Id {

				found = true
				image.DownloadURL = ds.Fqdn + "/" + ds.Dpath + "/" + drive.Image.Name
				image.TransportMethod = ds.DType.String()
				image.ApiKey = ds.ApiKey
				image.Password = ds.Password
				image.Dpath = ds.Dpath
				break
			}
		}

		if found == false {
			continue
		}

		image.Format = strings.ToLower(drive.Image.Iformat.String())
		image.MaxSize = uint(drive.Maxsize)
		image.ReadOnly = drive.Readonly
		image.Preserve = drive.Preserve
		image.Target = strings.ToLower(drive.Target.String())
		image.Devtype = strings.ToLower(drive.Drvtype.String())
		image.ImageSignature = drive.Image.Siginfo.Signature
		image.ImageSha256 = drive.Image.Sha256
		image.ImageSha256 = drive.Image.Sha256

		// copy the certificates
		if drive.Image.Siginfo.Signercerturl != "" {
			image.SignatureKey = drive.Image.Siginfo.Signercerturl
		}

		// XXX:FIXME certificates can be many
		// this list, currently contains the certUrls
		// should be the sha/uuid of cert filenames
		// as proper DataStore Entries

		if drive.Image.Siginfo.Intercertsurl != "" {
			image.CertificateChain = make([]string, 1)
			image.CertificateChain[0] = drive.Image.Siginfo.Intercertsurl
		}

		storageList[idx] = *image
		idx++
	}
}

func parseNetworkConfig(appInstance *types.AppInstanceConfig,
	cfgApp *zconfig.AppInstanceConfig,
	cfgNetworks []*zconfig.NetworkConfig) {

	var ulMaxIdx int = 0
	var olMaxIdx int = 0

	// count the interfaces and allocate
	for _, intfEnt := range cfgApp.Interfaces {
		for _, netEnt := range cfgNetworks {

			if intfEnt.NetworkId == netEnt.Id {

				switch strings.ToLower(netEnt.Type.String()) {
				// underlay interface
				case "v4", "v6":
					{
						ulMaxIdx++
						break
					}
				// overlay interface
				case "lisp":
					{
						olMaxIdx++
						break
					}
				}
			}
		}
	}

	if ulMaxIdx != 0 {
		appInstance.UnderlayNetworkList = make([]types.UnderlayNetworkConfig, ulMaxIdx)
		parseUnderlayNetworkConfig(appInstance, cfgApp, cfgNetworks)
	}

	if olMaxIdx != 0 {
		appInstance.OverlayNetworkList = make([]types.EIDOverlayConfig, olMaxIdx)
		parseOverlayNetworkConfig(appInstance, cfgApp, cfgNetworks)
	}
}

func parseUnderlayNetworkConfig(appInstance *types.AppInstanceConfig,
	cfgApp *zconfig.AppInstanceConfig,
	cfgNetworks []*zconfig.NetworkConfig) {

	var ulIdx int = 0

	for _, intfEnt := range cfgApp.Interfaces {
		for _, netEnt := range cfgNetworks {

			if intfEnt.NetworkId == netEnt.Id &&
				(strings.ToLower(netEnt.Type.String()) == "v4" ||
					strings.ToLower(netEnt.Type.String()) == "v6") {

				nv4 := netEnt.GetNv4() //XXX not required now...
				if nv4 != nil {
					booValNv4 := nv4.Dhcp
					log.Println("booValNv4: ", booValNv4)
				}
				nv6 := netEnt.GetNv6() //XXX not required now...
				if nv6 != nil {
					booValNv6 := nv6.Dhcp
					log.Println("booValNv6: ", booValNv6)
				}

				ulCfg := new(types.UnderlayNetworkConfig)
				ulCfg.ACLs = make([]types.ACE, len(intfEnt.Acls))

				for aclIdx, acl := range intfEnt.Acls {

					aclCfg := new(types.ACE)
					aclCfg.Matches = make([]types.ACEMatch, len(acl.Matches))
					aclCfg.Actions = make([]types.ACEAction, len(acl.Actions))

					for matchIdx, match := range acl.Matches {
						matchCfg := new(types.ACEMatch)
						matchCfg.Type = match.Type
						matchCfg.Value = match.Value
						aclCfg.Matches[matchIdx] = *matchCfg
					}

					for actionIdx, action := range acl.Actions {
						actionCfg := new(types.ACEAction)
						actionCfg.Limit = action.Limit
						actionCfg.LimitRate = int(action.Limitrate)
						actionCfg.LimitUnit = action.Limitunit
						actionCfg.LimitBurst = int(action.Limitburst)
						// XXX:FIXME actionCfg.Drop = <TBD>
						aclCfg.Actions[actionIdx] = *actionCfg
					}
					ulCfg.ACLs[aclIdx] = *aclCfg
				}
				appInstance.UnderlayNetworkList[ulIdx] = *ulCfg
				ulIdx++
			}
		}
	}
}

func parseOverlayNetworkConfig(appInstance *types.AppInstanceConfig,
	cfgApp *zconfig.AppInstanceConfig,
	cfgNetworks []*zconfig.NetworkConfig) {
	var olIdx int = 0

	for _, intfEnt := range cfgApp.Interfaces {
		for _, netEnt := range cfgNetworks {

			if intfEnt.NetworkId == netEnt.Id &&
				strings.ToLower(netEnt.Type.String()) == "lisp" {

				olCfg := new(types.EIDOverlayConfig)
				olCfg.ACLs = make([]types.ACE, len(intfEnt.Acls))

				for aclIdx, acl := range intfEnt.Acls {

					aclCfg := new(types.ACE)
					aclCfg.Matches = make([]types.ACEMatch, len(acl.Matches))
					aclCfg.Actions = make([]types.ACEAction, len(acl.Actions))

					for matchIdx, match := range acl.Matches {
						matchCfg := new(types.ACEMatch)
						matchCfg.Type = match.Type
						matchCfg.Value = match.Value
						aclCfg.Matches[matchIdx] = *matchCfg
					}

					for actionIdx, action := range acl.Actions {
						actionCfg := new(types.ACEAction)
						actionCfg.Limit = action.Limit
						actionCfg.LimitRate = int(action.Limitrate)
						actionCfg.LimitUnit = action.Limitunit
						actionCfg.LimitBurst = int(action.Limitburst)
						aclCfg.Actions[actionIdx] = *actionCfg
					}
					olCfg.ACLs[aclIdx] = *aclCfg
				}

				olCfg.EIDConfigDetails.EID = net.ParseIP(intfEnt.Addr)
				olCfg.EIDConfigDetails.LispSignature = intfEnt.Lispsignature
				olCfg.EIDConfigDetails.PemCert = intfEnt.Pemcert
				olCfg.EIDConfigDetails.PemPrivateKey = intfEnt.Pemprivatekey

				nlisp := netEnt.GetNlisp()

				if nlisp != nil {

					if nlisp.Eidalloc != nil {

						olCfg.EIDConfigDetails.IID = nlisp.Iid
						olCfg.EIDConfigDetails.EIDAllocation.Allocate = nlisp.Eidalloc.Allocate
						olCfg.EIDConfigDetails.EIDAllocation.ExportPrivate = nlisp.Eidalloc.Exportprivate
						olCfg.EIDConfigDetails.EIDAllocation.AllocationPrefix = nlisp.Eidalloc.Allocationprefix
						olCfg.EIDConfigDetails.EIDAllocation.AllocationPrefixLen = int(nlisp.Eidalloc.Allocationprefixlen)
					}

					if len(nlisp.Nmtoeid) != 0 {

						olCfg.NameToEidList = make([]types.NameToEid, len(nlisp.Nmtoeid))

						for nameIdx, nametoeid := range nlisp.Nmtoeid {

							nameCfg := new(types.NameToEid)
							nameCfg.HostName = nametoeid.Hostname
							nameCfg.EIDs = make([]net.IP, len(nametoeid.Eids))

							for eIdx, eid := range nametoeid.Eids {
								nameCfg.EIDs[eIdx] = net.ParseIP(eid)
							}

							olCfg.NameToEidList[nameIdx] = *nameCfg
						}
					}
				} else {
					log.Printf("No Nlisp in for %v\n", netEnt.Id)
				}

				appInstance.OverlayNetworkList[olIdx] = *olCfg
				olIdx++
			}
		}
	}
}

func parseConfigItems(config *zconfig.EdgeDevConfig, getconfigCtx *getconfigContext) {
	log.Printf("parseConfigItems\n")

	items := config.GetConfigItems()
	for _, item := range items {
		log.Printf("parseConfigItems key %s\n", item.Key)

		var newU32 uint32
		switch u := item.ConfigItemValue.(type) {
		case *zconfig.ConfigItem_Uint32Value:
			newU32 = u.Uint32Value
		// XXX handle more types
		// Currently we only have configItems with a uint32Value
		default:
			log.Printf("parseConfigItems: currently only supporting uint32\n")
			continue
		}
		switch item.Key {
		case "configInterval":
			if newU32 == 0 {
				// Revert to default
				newU32 = configItemDefaults.configInterval
			}
			if newU32 != configItemCurrent.configInterval {
				log.Printf("parseConfigItems: %s change from %d to %d\n",
					item.Key,
					configItemCurrent.configInterval,
					newU32)
				configItemCurrent.configInterval = newU32
				updateConfigTimer(getconfigCtx.configTickerHandle)
			}
		case "metricInterval":
			if newU32 == 0 {
				// Revert to default
				newU32 = configItemDefaults.metricInterval
			}
			if newU32 != configItemCurrent.metricInterval {
				log.Printf("parseConfigItems: %s change from %d to %d\n",
					item.Key,
					configItemCurrent.metricInterval,
					newU32)
				configItemCurrent.metricInterval = newU32
				updateMetricsTimer(getconfigCtx.metricsTickerHandle)
			}
		case "resetIfCloudGoneTime":
			if newU32 == 0 {
				// Revert to default
				newU32 = configItemDefaults.resetIfCloudGoneTime
			}
			if newU32 != configItemCurrent.resetIfCloudGoneTime {
				log.Printf("parseConfigItems: %s change from %d to %d\n",
					item.Key,
					configItemCurrent.resetIfCloudGoneTime,
					newU32)
				configItemCurrent.resetIfCloudGoneTime = newU32
			}
		case "fallbackIfCloudGoneTime":
			if newU32 == 0 {
				// Revert to default
				newU32 = configItemDefaults.fallbackIfCloudGoneTime
			}
			if newU32 != configItemCurrent.fallbackIfCloudGoneTime {
				log.Printf("parseConfigItems: %s change from %d to %d\n",
					item.Key,
					configItemCurrent.fallbackIfCloudGoneTime,
					newU32)
				configItemCurrent.fallbackIfCloudGoneTime = newU32
			}
		// XXX what other configItems should we add?
		default:
			log.Printf("Unknown configItem %s\n", item.Key)
			// XXX send back error? Need device error for that
		}
	}
}

func writeAppInstanceConfig(appInstance types.AppInstanceConfig,
	uuidStr string) {

	log.Printf("Writing app instance UUID %s\n", uuidStr)
	bytes, err := json.Marshal(appInstance)
	if err != nil {
		log.Fatal(err, "json Marshal AppInstanceConfig")
	}
	configFilename := zedmanagerConfigDirname + "/" + uuidStr + ".json"
	err = ioutil.WriteFile(configFilename, bytes, 0644)
	if err != nil {
		log.Fatal(err)
	}
}

func writeBaseOsConfig(baseOsConfig *types.BaseOsConfig, uuidStr string) {

	configFilename := zedagentBaseOsConfigDirname + "/" + uuidStr + ".json"
	bytes, err := json.Marshal(baseOsConfig)

	if err != nil {
		log.Fatal(err, "json Marshal BaseOsConfig")
	}

	log.Printf("Writing baseOs config UUID %s, %s\n", configFilename, bytes)

	err = ioutil.WriteFile(configFilename, bytes, 0644)

	if err != nil {
		log.Fatal(err)
	}
}

func writeBaseOsStatus(baseOsStatus *types.BaseOsStatus, uuidStr string) {

	statusFilename := zedagentBaseOsStatusDirname + "/" + uuidStr + ".json"
	bytes, err := json.Marshal(baseOsStatus)
	if err != nil {
		log.Fatal(err, "json Marshal BaseOsStatus")
	}

	err = ioutil.WriteFile(statusFilename, bytes, 0644)
	if err != nil {
		log.Fatal(err)
	}
	// XXX For now we might trigger more often than needed
	// XXX should check whether the status changed
	PublishDeviceInfoToZedCloud(baseOsStatusMap, devCtx.assignableAdapters)
}

func getCertObjects(uuidAndVersion types.UUIDandVersion,
	sha256 string, drives []types.StorageConfig) *types.CertObjConfig {

	var cidx int = 0

	// count the number of cerificates in this object
	for _, image := range drives {
		if image.SignatureKey != "" {
			cidx++
		}
		for _, certUrl := range image.CertificateChain {
			if certUrl != "" {
				cidx++
			}
		}
	}

	// if no cerificates, return
	if cidx == 0 {
		return nil
	}

	// using the holder object UUID for
	// cert config json, and also the config sha
	var config = &types.CertObjConfig{}

	// certs object holder
	// each storageConfigList entry is a
	// certificate object
	config.UUIDandVersion = uuidAndVersion
	config.ConfigSha256 = sha256
	config.StorageConfigList = make([]types.StorageConfig, cidx)

	cidx = 0
	for _, image := range drives {

		if image.SignatureKey != "" {
			getCertObjConfig(config, image, image.SignatureKey, cidx)
			cidx++
		}

		for _, certUrl := range image.CertificateChain {
			if certUrl != "" {
				getCertObjConfig(config, image, certUrl, cidx)
				cidx++
			}
		}
	}

	return config
}

func getCertObjConfig(config *types.CertObjConfig,
	image types.StorageConfig, certUrl string, idx int) {

	if certUrl == "" {
		return
	}

	// XXX:FIXME dpath/key/pwd from image storage
	// should be coming from Drive
	// also the sha for the cert should be set
	// XXX:FIXME hardcoding MaxSize as 100KB
	var drive = &types.StorageConfig{
		DownloadURL:     certUrl,
		MaxSize:         100,
		TransportMethod: image.TransportMethod,
		Dpath:           "zededa-cert-repo",
		ApiKey:          image.ApiKey,
		Password:        image.Password,
		ImageSha256:     "",
		FinalObjDir:     certificateDirname,
	}
	config.StorageConfigList[idx] = *drive
}

func validateBaseOsConfig(baseOsList []*types.BaseOsConfig) bool {

	var osCount, activateCount int

	//count base os instance activate count
	for _, baseOs := range baseOsList {
		if baseOs != nil {
			osCount++
			if baseOs.Activate == true {
				activateCount++
			}
		}
	}

	// not more than max base os count(2)
	if osCount > MaxBaseOsCount {
		log.Printf("baseOs: Unsupported Instance Count %d\n", osCount)
		return false
	}

	// can not be more than one activate as true
	if osCount != 0 {
		if activateCount != 1 {
			log.Printf("baseOs: Unsupported Activate Count %v\n", activateCount)
			return false
		}
	}

	// check if the Sha is same, for different names
	for idx, baseOs0 := range baseOsList {
		if baseOs0 == nil {
			continue
		}

		for bidx, baseOs1 := range baseOsList {

			if baseOs1 == nil {
				continue
			}

			if idx <= bidx {
				continue
			}
			// compare the drives, for same Sha
			for _, drive0 := range baseOs0.StorageConfigList {
				for _, drive1 := range baseOs1.StorageConfigList {
					// if sha is same for URLs
					if drive0.ImageSha256 == drive1.ImageSha256 &&
						drive0.DownloadURL != drive1.DownloadURL {
						log.Printf("baseOs: Same Sha %v\n", drive0.ImageSha256)
						// XXX causes silent failure?
						// Need to report this to the cliud
						if false {
							return false
						}
					}
				}
			}
		}
	}

	return true
}

func createBaseOsConfig(baseOsList []*types.BaseOsConfig, certList []*types.CertObjConfig) int {

	writeCount := 0
	for idx, baseOs := range baseOsList {

		if baseOs == nil {
			continue
		}
		uuidStr := baseOs.UUIDandVersion.UUID.String()
		configFilename := zedagentBaseOsConfigDirname + "/" + uuidStr + ".json"
		// file not present
		if _, err := os.Stat(configFilename); err != nil {
			writeBaseOsConfig(baseOs, uuidStr)
			if certList[idx] != nil {
				writeCertObjConfig(certList[idx], uuidStr)
			}
			writeCount++
		} else {
			curBaseOs := &types.BaseOsConfig{}
			bytes, err := ioutil.ReadFile(configFilename)
			if err != nil {
				log.Fatal(err)
			}
			err = json.Unmarshal(bytes, curBaseOs)
			if err != nil {
				log.Fatal(err)
			}
			// changed file
			if !reflect.DeepEqual(curBaseOs, baseOs) {
				writeBaseOsConfig(baseOs, uuidStr)
				if certList[idx] != nil {
					writeCertObjConfig(certList[idx], uuidStr)
				}
				writeCount++
			}
		}
	}
	return writeCount
}

func validateAppInstanceConfig(appInstance types.AppInstanceConfig) bool {
	return true
}

func writeCertObjConfig(config *types.CertObjConfig, uuidStr string) {

	configFilename := zedagentCertObjConfigDirname + "/" + uuidStr + ".json"

	bytes, err := json.Marshal(config)
	if err != nil {
		log.Fatal(err, "json Marshal certObjConfig")
	}

	log.Printf("Writing CA config %s, %s\n", configFilename, bytes)

	err = ioutil.WriteFile(configFilename, bytes, 0644)
	if err != nil {
		log.Fatal(err)
	}
}

func parseOpCmds(config *zconfig.EdgeDevConfig) bool {

	scheduleBackup(config.GetBackup())
	return scheduleReboot(config.GetReboot())
}

func scheduleReboot(reboot *zconfig.DeviceOpsCmd) bool {

	if reboot == nil {
		log.Printf("scheduleReboot - removing %s\n",
			rebootConfigFilename)
		// stop the timer
		if rebootTimer != nil {
			rebootTimer.Stop()
		}
		// remove the existing file
		os.Remove(rebootConfigFilename)
		return false
	}

	if _, err := os.Stat(rebootConfigFilename); err != nil {
		// Take received as current and store in file
		log.Printf("scheduleReboot - writing initial %s\n",
			rebootConfigFilename)
		bytes, err := json.Marshal(reboot)
		if err != nil {
			log.Fatal(err)
		}
		err = ioutil.WriteFile(rebootConfigFilename, bytes, 0644)
		if err != nil {
			log.Fatal(err)
		}
	}
	rebootConfig := &zconfig.DeviceOpsCmd{}

	log.Printf("scheduleReboot - reading %s\n",
		rebootConfigFilename)
	// read old reboot config
	bytes, err := ioutil.ReadFile(rebootConfigFilename)
	if err != nil {
		log.Fatal(err)
	}
	err = json.Unmarshal(bytes, rebootConfig)
	if err != nil {
		log.Fatal(err)
	}
	log.Printf("scheduleReboot read %v\n", rebootConfig)

	// If counter value has changed it means new reboot event
	if rebootConfig.Counter != reboot.Counter {

		log.Printf("scheduleReboot: old %d new %d\n",
			rebootConfig.Counter, reboot.Counter)

		// store current config, persistently
		bytes, err = json.Marshal(reboot)
		if err == nil {
			ioutil.WriteFile(rebootConfigFilename, bytes, 0644)
		}

		//timer was started, stop now
		if rebootTimer != nil {
			rebootTimer.Stop()
		}

		// start the timer again
		// XXX:FIXME, need to handle the scheduled time
		duration := time.Duration(immediate)
		rebootTimer = time.NewTimer(time.Second * duration)

		log.Printf("Scheduling for reboot %d %d\n", rebootConfig.Counter, reboot.Counter)

		go handleReboot()
		return true
	}
	return false
}

func scheduleBackup(backup *zconfig.DeviceOpsCmd) {
	log.Printf("scheduleBackup(%v)\n", backup)
	// XXX:FIXME  handle baackup semantics
	log.Printf("Backup Config: %v\n", backup)
}

// the timer channel handler
func handleReboot() {

	rebootConfig := &zconfig.DeviceOpsCmd{}
	var state bool

	<-rebootTimer.C

	// read reboot config
	if _, err := os.Stat(rebootConfigFilename); err == nil {
		bytes, err := ioutil.ReadFile(rebootConfigFilename)
		if err == nil {
			err = json.Unmarshal(bytes, rebootConfig)
		}
		state = rebootConfig.DesiredState
	}

	execReboot(state)
}

func startExecReboot() {

	log.Printf("startExecReboot: scheduling exec reboot\n")

	//timer was started, stop now
	if rebootTimer != nil {
		rebootTimer.Stop()
	}

	// start the timer again
	// XXX:FIXME, need to handle the scheduled time
	duration := time.Duration(immediate)
	rebootTimer = time.NewTimer(time.Second * duration)

	go handleExecReboot()
}

func handleExecReboot() {

	<-rebootTimer.C

	execReboot(true)
}

func execReboot(state bool) {

	// XXX:FIXME perform graceful service stop/ state backup

	// do a sync
	log.Printf("Doing a sync..\n")
	syscall.Sync()

	switch state {

	case true:
		log.Printf("Rebooting...\n")
		duration := time.Duration(immediate)
		timer := time.NewTimer(time.Second * duration)
		<-timer.C
		zbootReset()

	case false:
		log.Printf("Powering Off..\n")
		duration := time.Duration(immediate)
		timer := time.NewTimer(time.Second * duration)
		<-timer.C
		poweroffCmd := exec.Command("poweroff")
		_, err := poweroffCmd.Output()
		if err != nil {
			log.Println(err)
		}
	}
}<|MERGE_RESOLUTION|>--- conflicted
+++ resolved
@@ -39,13 +39,8 @@
 		return true
 	}
 
-<<<<<<< HEAD
-	// updating/rebooting, ignore
+	// updating/rebooting, ignore config
 	if isZbootAvailable() && isOtherPartitionStateUpdating() {
-=======
-	// updating/rebooting, ignore config
-	if isOtherPartitionStateUpdating() {
->>>>>>> 52bc7479
 		return true
 	}
 
