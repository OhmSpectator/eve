#!/bin/bash
# Assumes chown `whoami` /usr/local/go/pkg/; chgrp `whoami` /usr/local/go/pkg/
# for cross-compile

DIR=`pwd`

GIT_TAG=`git tag`
BUILD_DATE=`date -u +"%Y-%m-%d-%H:%M"`
GIT_VERSION=`git describe --match v --abbrev=8 --always --dirty`
BRANCH_NAME=`git rev-parse --abbrev-ref HEAD`
VERSION=${GIT_TAG}

# XXX note that if PROD is changed things to not get rebuilt
if [ ! -z ${PROD+x} ]; then
	EXTRA_VERSION=""
else
	EXTRA_VERSION=-${GIT_VERSION}-${BUILD_DATE}
fi

if [ ${BRANCH_NAME} = "master" ]; then
	BUILD_VERSION=${VERSION}${EXTRA_VERSION}
else
	BUILD_VERSION=${VERSION}-${GIT_BRANCH}${EXTRA_VERSION}
fi
echo "Building version ${BUILD_VERSION}"
mkdir -p var/tmp/zededa/
echo "all: ${BUILD_VERSION}" >var/tmp/zededa/version_tag

[ -d bin ] || mkdir bin
[ -d bin/linux_x86_64 ] || mkdir bin/linux_x86_64
[ -d bin/linux_arm64 ] || mkdir bin/linux_arm64

<<<<<<< HEAD
APPS="downloader verifier client server register zedrouter domainmgr identitymgr zedmanager eidregister zedagent dataplane"
=======
APPS="ledmanager downloader verifier client server register zedrouter domainmgr identitymgr zedmanager eidregister zedagent"
>>>>>>> b72f6715
if /bin/true; then
    cmdline=""
    for app in $APPS; do
    	cmdline="$cmdline github.com/zededa/go-provision/${app}"
    done
    # echo CMDLINE $cmdline
    go install -v -ldflags -X=main.Version=${BUILD_VERSION} $cmdline
    if [ $? != 0 ]; then
	exit $?
    fi
    for app in $APPS; do
	cp -p bin/${app} bin/linux_x86_64/
    done
    # Assumes chown `whoami` /usr/local/go/pkg/; chgrp `whoami` /usr/local/go/pkg/
    GOARCH=arm64 go install -v -ldflags -X=main.Version=${BUILD_VERSION} $cmdline
    # Go install puts them in bin/linux_arm64
    # for app in $APPS; do
    #	    mv ${app} bin/linux_arm64
    # done
fi

# Creating client tar files
TMPDIR=/tmp/zededa-build.$$
# XXX create function for cp+tar

TYPE=linux_arm64
rm -rf $TMPDIR
# Setup for untaring in /opt
# zenbuild will move /opt/zededa/etc to /config
mkdir -p $TMPDIR/zededa/etc $TMPDIR/zededa/bin
cp -p README $TMPDIR/zededa/bin/
cp -p etc/* $TMPDIR/zededa/etc/
cp -p scripts/*.sh $TMPDIR/zededa/bin/
cp -p bin/$TYPE/* $TMPDIR/zededa/bin/
tar -C $TMPDIR/zededa/bin -xf $DIR/dnsmasq.$TYPE.tar.gz
(cd $TMPDIR; tar -cf $DIR/go-provision.$TYPE.tar.gz .)
rm -rf $TMPDIR

TYPE=linux_x86_64
rm -rf $TMPDIR
# Setup for untaring in /opt
mkdir -p $TMPDIR/zededa/etc $TMPDIR/zededa/bin
cp -p README $TMPDIR/zededa/bin/
cp -p etc/* $TMPDIR/zededa/etc/
cp -p scripts/*.sh $TMPDIR/zededa/bin/
cp -p bin/$TYPE/* $TMPDIR/zededa/bin/
tar -C $TMPDIR/zededa/bin -xf $DIR/dnsmasq.$TYPE.tar.gz
(cd $TMPDIR; tar -cf $DIR/go-provision.$TYPE.tar.gz .)
rm -rf $TMPDIR
<|MERGE_RESOLUTION|>--- conflicted
+++ resolved
@@ -30,11 +30,7 @@
 [ -d bin/linux_x86_64 ] || mkdir bin/linux_x86_64
 [ -d bin/linux_arm64 ] || mkdir bin/linux_arm64
 
-<<<<<<< HEAD
-APPS="downloader verifier client server register zedrouter domainmgr identitymgr zedmanager eidregister zedagent dataplane"
-=======
-APPS="ledmanager downloader verifier client server register zedrouter domainmgr identitymgr zedmanager eidregister zedagent"
->>>>>>> b72f6715
+APPS="ledmanager downloader verifier client server register zedrouter domainmgr identitymgr zedmanager eidregister zedagent dataplane"
 if /bin/true; then
     cmdline=""
     for app in $APPS; do
